import tensorflow as tf

from utils.constants import *


def dice_coefficient(y_pred, y_true, eps=1e-8, data_format='channels_last'):
    """Returns dice coefficient between predicted and true outputs.

        Args:
            y_pred: decoder output holding probabilities of each voxel
                is a tumor, with one tumor per channel.
            y_pred: true segmentation label with 0 at non-tumor voxels
                and the label number of a voxel with a corresponding tumor.
            eps: optional smoothing value added to the numerator and
                denominator.
            data_format: whether data is in the format `channels_last`
                or `channels_first`.

        Returns:
            dice_coeff: average dice coefficient across all channels.
    """
    axis = (0, 1, 2, 3) if data_format == 'channels_last' else (0, 2, 3, 4)
    shape = (1, 1, 1, 1, -1) if data_format == 'channels_last' else (1, -1, 1, 1, 1)

    # Create binary mask for each label and corresponding channel.
    labels = tf.reshape(tf.convert_to_tensor(LABELS, dtype=tf.float32), shape=shape)
    y_true = 1.0 - tf.dtypes.cast(tf.dtypes.cast(y_true - labels, tf.bool), tf.float32)

    # Round probabilities >0.5 to 1 and <0.5 to 0.
    y_pred = tf.dtypes.cast(y_pred > 0.5, tf.float32)

    numer = 2.0 * tf.math.reduce_sum(y_true * y_pred, axis=axis) + eps
    denom = tf.math.reduce_sum(y_true ** 2, axis=axis) + \
            tf.math.reduce_sum(y_pred ** 2, axis=axis) + eps

    return tf.reduce_mean(numer / denom)


def segmentation_accuracy(y_pred, y_true, data_format='channels_last'):
    """Returns voxel-wise accuracy of the prediction, excluding non-brain voxels.

        Args:
            y_pred: decoder output holding probabilities of each voxel
                is a tumor, with one tumor per channel.
            y_pred: true segmentation label with 0 at non-tumor voxels
                and the label number of a voxel with a corresponding tumor.
            data_format: whether data is in the format `channels_last`
                or `channels_first`.

        Returns:
             Voxel accuracy: average voxel-wise accuracy across all voxels.
    """
<<<<<<< HEAD
    n_voxels = tf.dtypes.cast(tf.math.reduce_prod(x.shape), tf.float32)
=======
    n_voxels = tf.math.reduce_prod(y_true.shape)
>>>>>>> ea577224
    shape = (1, 1, 1, 1, -1) if data_format == 'channels_last' else (1, -1, 1, 1, 1)

    # Create binary mask for each label and corresponding channel.
    labels = tf.reshape(tf.convert_to_tensor(LABELS, dtype=tf.float32), shape=shape)
    y_true = 1.0 - tf.dtypes.cast(tf.dtypes.cast(y_true - labels, tf.bool), tf.float32)

    # Round probabilities >0.5 to 1 and <0.5 to 0.
    y_pred = tf.dtypes.cast(y_pred > 0.5, tf.float32)

    # Find where true and pred match.
    n_correct = 1.0 - tf.dtypes.cast(tf.dtypes.cast(y_true - y_pred, tf.bool), tf.float32)
    return tf.reduce_sum(n_correct) / n_voxels<|MERGE_RESOLUTION|>--- conflicted
+++ resolved
@@ -50,11 +50,7 @@
         Returns:
              Voxel accuracy: average voxel-wise accuracy across all voxels.
     """
-<<<<<<< HEAD
-    n_voxels = tf.dtypes.cast(tf.math.reduce_prod(x.shape), tf.float32)
-=======
-    n_voxels = tf.math.reduce_prod(y_true.shape)
->>>>>>> ea577224
+    n_voxels = tf.dtypes.cast(tf.math.reduce_prod(y_true.shape), tf.float32)
     shape = (1, 1, 1, 1, -1) if data_format == 'channels_last' else (1, -1, 1, 1, 1)
 
     # Create binary mask for each label and corresponding channel.
